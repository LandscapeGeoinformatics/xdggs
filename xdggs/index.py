--- conflicted
+++ resolved
@@ -69,7 +69,6 @@
     def concat(self, indexes: Sequence[Self], dim: Hashable, positions: Iterable[Iterable[int]] | None = None, ) -> Self:
         return self.concat(cls, indexes, dim, positions)
 
-
     def create_variables(
         self, variables: Mapping[Any, xr.Variable] | None = None
     ) -> dict[Hashable, xr.Variable]:
@@ -95,13 +94,11 @@
     def cell_centers(self) -> tuple[np.ndarray, np.ndarray]:
         return self._grid.cell_ids2geographic(self._pd_index.index.values)
 
-<<<<<<< HEAD
     def _geometry(self, extent=None):
         raise NotImplementedError()
-=======
+
     def cell_boundaries(self) -> np.ndarray:
         return self.grid_info.cell_boundaries(self._pd_index.index.values)
->>>>>>> ca192834
 
     @property
     def grid_info(self) -> DGGSInfo:
